[[source]]
name = "pypi"
url = "https://pypi.org/simple"
verify_ssl = true

[dev-packages]
pylint = "*"

[packages]
pyserial = "*"
minimalmodbus = "*"
alicat = "*"
matplotlib = "*"
numpy = "*"
pandas = "*"
scipy = "*"
tqdm = "*"
pyvisa = "*"
impedance = "*"
jupyterlab = "*"
xlrd = "*"
<<<<<<< HEAD
statsmodels = "*"
=======
dash = "*"
dash-bootstrap-components = "*"
>>>>>>> 365fadad

[requires]
python_version = "3"<|MERGE_RESOLUTION|>--- conflicted
+++ resolved
@@ -19,12 +19,9 @@
 impedance = "*"
 jupyterlab = "*"
 xlrd = "*"
-<<<<<<< HEAD
 statsmodels = "*"
-=======
 dash = "*"
 dash-bootstrap-components = "*"
->>>>>>> 365fadad
 
 [requires]
 python_version = "3"