--- conflicted
+++ resolved
@@ -1,11 +1,8 @@
 {
     "_meta": {
         "hash": {
-<<<<<<< HEAD
             "sha256": "3518fddcdd439fbff532db4e6ad00c6feed0fe426f4fe76090a0bf851c4a1031"
-=======
             "sha256": "64b489e5846bcb0e18af0086462021380c35b423feec42e102b7778532964971"
->>>>>>> 365fadad
         },
         "pipfile-spec": 6,
         "requires": {
@@ -47,22 +44,16 @@
                 "sha256:6ea92c980586931a816d61e4faf6c192b4abce89aa767ff6581e6ddc985ed003",
                 "sha256:77e909cc756ef81d6abb60524d259d959bab384832f0c651ed7dcb6e5ccdbb78",
                 "sha256:7d455c802727710e9dfa69b74ccaab04568386ca17b0ad36350b622cd34606fe",
-<<<<<<< HEAD
-=======
                 "sha256:8a84934bd818e14a17943de8099d41160da4a336bcc699bb4c394bbb9b94bd32",
->>>>>>> 365fadad
                 "sha256:9bee3212ba4f560af397b6d7146848c32a800652301843df06b9e8f68f0f7361",
                 "sha256:9dfd5197852530294ecb5795c97a823839258dfd5eb9420233c7cfedec2058f2",
                 "sha256:b160416adc0f012fb1f12588a5e6954889510f82f698e23ed4f4fa57f12a0647",
                 "sha256:ba7209b608945b889457f949cc04c8e762bed4fe3fec88ae9a6b7765ae82e496",
                 "sha256:cc0e028b209a5483b6846053d5fd7165f460a1f14774d79e632e75e7ae64b82b",
                 "sha256:d8029b2d3e4b4cea770e9e5a0104dd8fa185c1724a0f01528ae4826a6d25f97d",
-<<<<<<< HEAD
                 "sha256:da7f0445b71db6d3a72462e04f36544b0de871289b0bc8a7cc87c0f5ec7079fa"
-=======
                 "sha256:da7f0445b71db6d3a72462e04f36544b0de871289b0bc8a7cc87c0f5ec7079fa",
                 "sha256:e2db6e85c057c16d0bd3b4d2b04f270a7467c147381e8fd73cbbe5bc719832be"
->>>>>>> 365fadad
             ],
             "version": "==20.1.0"
         },
@@ -71,26 +62,20 @@
                 "sha256:01c7bf666359b4967d2cda0000cc2e4af16a0ae098cbffcb8472fb9e8ad6585b",
                 "sha256:6ebb3d106c12920aaae42ccb6f787ef5eefdcdd166ea3d628fa8476abe712144"
             ],
-<<<<<<< HEAD
             "markers": "python_version >= '3.5'",
-=======
->>>>>>> 365fadad
             "version": "==1.10"
         },
         "attrs": {
             "hashes": [
-<<<<<<< HEAD
                 "sha256:26b54ddbbb9ee1d34d5d3668dd37d6cf74990ab23c828c2888dccdceee395594",
                 "sha256:fce7fc47dfc976152e82d53ff92fa0407700c21acd20886a13777a0d20e655dc"
             ],
             "markers": "python_version >= '2.7' and python_version not in '3.0, 3.1, 3.2, 3.3'",
             "version": "==20.2.0"
-=======
                 "sha256:31b2eced602aa8423c2aea9c76a724617ed67cf9513173fd3a4f03e3a929c7e6",
                 "sha256:832aa3cde19744e49938b91fea06d69ecb9e649c93ba974535d08ad92164f700"
             ],
             "version": "==20.3.0"
->>>>>>> 365fadad
         },
         "backcall": {
             "hashes": [
@@ -104,17 +89,6 @@
                 "sha256:52b5919b81842b1854196eaae5ca29679a2f2e378905c346d3ca8227c2c66080",
                 "sha256:9f8ccbeb6183c6e6cddea37592dfb0167485c1e3b13b3363bc325aa8bda3adbd"
             ],
-<<<<<<< HEAD
-            "markers": "python_version >= '2.7' and python_version not in '3.0, 3.1, 3.2, 3.3, 3.4'",
-            "version": "==3.2.1"
-        },
-        "certifi": {
-            "hashes": [
-                "sha256:5930595817496dd21bb8dc35dad090f1c2cd0adfaf21204bf6732ca5d8ee34d3",
-                "sha256:8fc0819f1f30ba15bdb34cceffb9ef04d99f420f68eb75d901e9560b8749fc41"
-            ],
-            "version": "==2020.6.20"
-=======
             "version": "==3.2.1"
         },
         "brotli": {
@@ -158,7 +132,6 @@
                 "sha256:f05def092c44fbf25834a51509ef6e631dc19765ab8a57b4e7ab85531f0a9cf4"
             ],
             "version": "==2020.11.8"
->>>>>>> 365fadad
         },
         "cffi": {
             "hashes": [
@@ -316,10 +289,6 @@
                 "sha256:b307872f855b18632ce0c21c5e45be78c0ea7ae4c15c828c20788b26921eb3f6",
                 "sha256:b97d804b1e9b523befed77c48dacec60e6dcb0b5391d57af6a65a312a90648c0"
             ],
-<<<<<<< HEAD
-            "markers": "python_version >= '2.7' and python_version not in '3.0, 3.1, 3.2, 3.3'",
-=======
->>>>>>> 365fadad
             "version": "==2.10"
         },
         "impedance": {
@@ -330,8 +299,6 @@
             "index": "pypi",
             "version": "==1.0.0"
         },
-<<<<<<< HEAD
-=======
         "importlib-metadata": {
             "hashes": [
                 "sha256:77a540690e24b0305878c37ffd421785a6f7e53c8b5720d211b211de8d0e95da",
@@ -340,32 +307,19 @@
             "markers": "python_version < '3.8'",
             "version": "==2.0.0"
         },
->>>>>>> 365fadad
         "ipykernel": {
             "hashes": [
                 "sha256:9b2652af1607986a1b231c62302d070bc0534f564c393a5d9d130db9abbbe89d",
                 "sha256:d6fbba26dba3cebd411382bc484f7bc2caa98427ae0ddb4ab37fe8bfeb5c7dd3"
             ],
-<<<<<<< HEAD
-            "markers": "python_version >= '3.5'",
-=======
->>>>>>> 365fadad
             "version": "==5.3.4"
         },
         "ipython": {
             "hashes": [
-<<<<<<< HEAD
-                "sha256:2e22c1f74477b5106a6fb301c342ab8c64bb75d702e350f05a649e8cb40a0fb8",
-                "sha256:a331e78086001931de9424940699691ad49dfb457cea31f5471eae7b78222d5e"
-            ],
-            "markers": "python_version >= '3.7'",
-            "version": "==7.18.1"
-=======
                 "sha256:c987e8178ced651532b3b1ff9965925bfd445c279239697052561a9ab806d28f",
                 "sha256:cbb2ef3d5961d44e6a963b9817d4ea4e1fa2eb589c371a470fed14d8d40cbd6a"
             ],
             "version": "==7.19.0"
->>>>>>> 365fadad
         },
         "ipython-genutils": {
             "hashes": [
@@ -386,10 +340,6 @@
                 "sha256:86ed7d9b750603e4ba582ea8edc678657fb4007894a12bcf6f4bb97892f31d20",
                 "sha256:98cc583fa0f2f8304968199b01b6b4b94f469a1f4a74c1560506ca2a211378b5"
             ],
-<<<<<<< HEAD
-            "markers": "python_version >= '2.7' and python_version not in '3.0, 3.1, 3.2, 3.3, 3.4'",
-=======
->>>>>>> 365fadad
             "version": "==0.17.2"
         },
         "jinja2": {
@@ -419,10 +369,6 @@
                 "sha256:49e390b36fe4b4226724704ea28d9fb903f1a3601b6882ce3105221cd09377a1",
                 "sha256:c958d24d6eacb975c1acebb68ac9077da61b5f5c040f22f6849928ad7393b950"
             ],
-<<<<<<< HEAD
-            "markers": "python_version >= '3.5'",
-=======
->>>>>>> 365fadad
             "version": "==6.1.7"
         },
         "jupyter-core": {
@@ -435,12 +381,11 @@
         },
         "jupyterlab": {
             "hashes": [
-<<<<<<< HEAD
-                "sha256:95d0509557881cfa8a5fcdf225f2fca46faf1bc52fc56a28e0b72fcc594c90ab",
-                "sha256:c8377bee30504919c1e79949f9fe35443ab7f5c4be622c95307e8108410c8b8c"
-            ],
-            "index": "pypi",
-            "version": "==2.2.8"
+                "sha256:3be8f8edea173753dd838c1b6d3bbcb6f5c801121f824a477025c1b6a1d33dc6",
+                "sha256:59af02c26a15ec2d2862a15bc72e41ae304b406a0b0d3f4f705eeb7caf91902b"
+            ],
+            "index": "pypi",
+            "version": "==2.2.9"
         },
         "jupyterlab-pygments": {
             "hashes": [
@@ -448,55 +393,11 @@
                 "sha256:cfcda0873626150932f438eccf0f8bf22bfa92345b814890ab360d666b254146"
             ],
             "version": "==0.1.2"
-=======
-                "sha256:3be8f8edea173753dd838c1b6d3bbcb6f5c801121f824a477025c1b6a1d33dc6",
-                "sha256:59af02c26a15ec2d2862a15bc72e41ae304b406a0b0d3f4f705eeb7caf91902b"
-            ],
-            "index": "pypi",
-            "version": "==2.2.9"
->>>>>>> 365fadad
-        },
-        "jupyterlab-pygments": {
-            "hashes": [
-<<<<<<< HEAD
+        },
+        "jupyterlab-server": {
+            "hashes": [
                 "sha256:5431d9dde96659364b7cc877693d5d21e7b80cea7ae3959ecc2b87518e5f5d8c",
                 "sha256:55d256077bf13e5bc9e8fbd5aac51bef82f6315111cec6b712b9a5ededbba924"
-            ],
-            "markers": "python_version >= '3.5'",
-            "version": "==1.2.0"
-=======
-                "sha256:abfb880fd1561987efaefcb2d2ac75145d2a5d0139b1876d5be806e32f630008",
-                "sha256:cfcda0873626150932f438eccf0f8bf22bfa92345b814890ab360d666b254146"
-            ],
-            "version": "==0.1.2"
->>>>>>> 365fadad
-        },
-        "jupyterlab-server": {
-            "hashes": [
-<<<<<<< HEAD
-                "sha256:60a78858580761fe611d22127868f3dc9f98871e6fdf0a15cc4203ed9ba6179b",
-                "sha256:e586b28354d7b6584d8973656a7954b1c69c93f708c0c07b77884f91640b7657",
-                "sha256:efcf3397ae1e3c3a4a0a0636542bcad5adad3b1dd3e8e629d0b6e201347176c8",
-                "sha256:d52b989dc23cdaa92582ceb4af8d5bcc94d74b2c3e64cd6785558ec6a879793e",
-                "sha256:03662cbd3e6729f341a97dd2690b271e51a67a68322affab12a5b011344b973c",
-                "sha256:fccefc0d36a38c57b7bd233a9b485e2f1eb71903ca7ad7adacad6c28a56d62d2",
-                "sha256:603162139684ee56bcd57acc74035fceed7dd8d732f38c0959c8bd157f913fec",
-                "sha256:be046da49fbc3aa9491cc7296db7e8d27bcf0c3d5d1a40259c10471b014e4e0c",
-                "sha256:c31bc3c8e903d60a1ea31a754c72559398d91b5929fcb329b1c3a3d3f6e72113",
-                "sha256:556da0a5f60f6486ec4969abbc1dd83cf9b5c2deadc8288508e55c0f5f87d29c",
-                "sha256:63f55f490b958b6299e4e5bdac66ac988c3d11b7fafa522800359075d4fa56d1",
-                "sha256:d069ef4b20b1e6b19f790d00097a5d5d2c50871b66d10075dab78938dc2ee2cf",
-                "sha256:4eadb361baf3069f278b055e3bb53fa189cea2fd02cb2c353b7a99ebb4477ef1",
-                "sha256:c955791d80e464da3b471ab41eb65cf5a40c15ce9b001fdc5bbc241170de58ec",
-                "sha256:443c2320520eda0a5b930b2725b26f6175ca4453c61f739fef7a5847bd262f74",
-                "sha256:38d05c9ecb24eee1246391820ed7137ac42a50209c203c908154782fced90e44",
-                "sha256:18d749f3e56c0480dccd1714230da0f328e6e4accf188dd4e6884bdd06bf02dd",
-                "sha256:7cc095a4661bdd8a5742aaf7c10ea9fac142d76ff1770a0f84394038126d8fc7",
-                "sha256:247800260cd38160c362d211dcaf4ed0f7816afb5efe56544748b21d6ad6d17f"
-=======
-                "sha256:5431d9dde96659364b7cc877693d5d21e7b80cea7ae3959ecc2b87518e5f5d8c",
-                "sha256:55d256077bf13e5bc9e8fbd5aac51bef82f6315111cec6b712b9a5ededbba924"
->>>>>>> 365fadad
             ],
             "markers": "python_version >= '3.6'",
             "version": "==1.2.0"
@@ -579,29 +480,6 @@
         },
         "matplotlib": {
             "hashes": [
-<<<<<<< HEAD
-                "sha256:06866c138d81a593b535d037b2727bec9b0818cadfe6a81f6ec5715b8dd38a89",
-                "sha256:16b241c3d17be786966495229714de37de04472da472277869b8d5b456a8df00",
-                "sha256:27f9de4784ae6fb97679556c5542cf36c0751dccb4d6407f7c62517fa2078868",
-                "sha256:2f5eefc17dc2a71318d5a3496313be5c351c0731e8c4c6182c9ac3782cfc4076",
-                "sha256:371518c769d84af8ec9b7dcb871ac44f7a67ef126dd3a15c88c25458e6b6d205",
-                "sha256:3d2edbf59367f03cd9daf42939ca06383a7d7803e3993eb5ff1bee8e8a3fbb6b",
-                "sha256:3fb0409754b26f48045bacd6818e44e38ca9338089f8ba689e2f9344ff2847c7",
-                "sha256:548cfe81476dbac44db96e9c0b074b6fb333b4d1f12b1ae68dbed47e45166384",
-                "sha256:57be9e21073fc367237b03ecac0d9e4b8ddbe38e86ec4a316857d8d93ac9286c",
-                "sha256:5ccecb5f78b51b885f0028b646786889f49c54883e554fca41a2a05998063f23",
-                "sha256:69cf76d673682140f46c6cb5e073332c1f1b2853c748dc1cb04f7d00023567f7",
-                "sha256:793e061054662aa27acaff9201cdd510a698541c6e8659eeceb31d66c16facc6",
-                "sha256:799c421bc245a0749c1515b6dea6dc02db0a8c1f42446a0f03b3b82a60a900dc",
-                "sha256:8bc1d3284dee001f41ec98f59675f4d723683e1cc082830b440b5f081d8e0ade",
-                "sha256:a522de31e07ed7d6f954cda3fbd5ca4b8edbfc592a821a7b00291be6f843292e",
-                "sha256:be2f0ec62e0939a9dcfd3638c140c5a74fc929ee3fd1f31408ab8633db6e1523",
-                "sha256:c5d0c2ae3e3ed4e9f46b7c03b40d443601012ffe8eb8dfbb2bd6b2d00509f797",
-                "sha256:f0268613073df055bcc6a490de733012f2cf4fe191c1adb74e41cec8add1a165"
-            ],
-            "index": "pypi",
-            "version": "==3.3.2"
-=======
                 "sha256:09225edca87a79815822eb7d3be63a83ebd4d9d98d5aa3a15a94f4eee2435954",
                 "sha256:0caa687fce6174fef9b27d45f8cc57cbc572e04e98c81db8e628b12b563d59a2",
                 "sha256:27c9393fada62bd0ad7c730562a0fecbd3d5aaa8d9ed80ba7d3ebb8abc4f0453",
@@ -630,7 +508,6 @@
             ],
             "index": "pypi",
             "version": "==3.3.3"
->>>>>>> 365fadad
         },
         "minimalmodbus": {
             "hashes": [
@@ -649,21 +526,6 @@
         },
         "nbclient": {
             "hashes": [
-<<<<<<< HEAD
-                "sha256:8a6e27ff581cee50895f44c41936ce02369674e85e2ad58643d8d4a6c36771b0",
-                "sha256:8ad52d27ba144fca1402db014857e53c5a864a2f407be66ca9d74c3a56d6591d"
-            ],
-            "markers": "python_version >= '3.6'",
-            "version": "==0.5.0"
-        },
-        "nbconvert": {
-            "hashes": [
-                "sha256:68335477288aab8a9b9ec03002dce59b4eb1ca967116741ec218a4e78c129efd",
-                "sha256:d8549f62e739a4d51f275c2932b1783ee5039dde07a2b71de70c0296a42c8394"
-            ],
-            "markers": "python_version >= '3.6'",
-            "version": "==6.0.6"
-=======
                 "sha256:01e2d726d16eaf2cde6db74a87e2451453547e8832d142f73f72fddcd4fe0250",
                 "sha256:4d6b116187c795c99b9dba13d46e764d596574b14c296d60670c8dfe454db364"
             ],
@@ -675,7 +537,6 @@
                 "sha256:cbbc13a86dfbd4d1b5dee106539de0795b4db156c894c2c5dc382062bbc29002"
             ],
             "version": "==6.0.7"
->>>>>>> 365fadad
         },
         "nbformat": {
             "hashes": [
@@ -689,12 +550,7 @@
                 "sha256:dbe032f3e9ff7f120e76be22bf6e7958e867aed1743e6894b8a9585fe8495cc9",
                 "sha256:eaa09ef1353ebefae19162ad423eef7a12166bcc63866f8bff8f3635353cd9fa"
             ],
-<<<<<<< HEAD
-            "markers": "python_version >= '3.5'",
-            "version": "==5.0.7"
-=======
             "version": "==1.4.3"
->>>>>>> 365fadad
         },
         "nest-asyncio": {
             "hashes": [
@@ -706,45 +562,6 @@
         },
         "notebook": {
             "hashes": [
-<<<<<<< HEAD
-                "sha256:07b6e8b8a61aa2f780fe9a97430470485bc71262bc5cae8521f1441b910d2c88",
-                "sha256:687d01f963ea20360c0b904ee7a37c3d8cda553858c8d6e33fd0afd13e89de32"
-            ],
-            "markers": "python_version >= '3.5'",
-            "version": "==6.1.4"
-        },
-        "numpy": {
-            "hashes": [
-                "sha256:04c7d4ebc5ff93d9822075ddb1751ff392a4375e5885299445fcebf877f179d5",
-                "sha256:0bfd85053d1e9f60234f28f63d4a5147ada7f432943c113a11afcf3e65d9d4c8",
-                "sha256:0c66da1d202c52051625e55a249da35b31f65a81cb56e4c69af0dfb8fb0125bf",
-                "sha256:0d310730e1e793527065ad7dde736197b705d0e4c9999775f212b03c44a8484c",
-                "sha256:1669ec8e42f169ff715a904c9b2105b6640f3f2a4c4c2cb4920ae8b2785dac65",
-                "sha256:2117536e968abb7357d34d754e3733b0d7113d4c9f1d921f21a3d96dec5ff716",
-                "sha256:3733640466733441295b0d6d3dcbf8e1ffa7e897d4d82903169529fd3386919a",
-                "sha256:4339741994c775396e1a274dba3609c69ab0f16056c1077f18979bec2a2c2e6e",
-                "sha256:51ee93e1fac3fe08ef54ff1c7f329db64d8a9c5557e6c8e908be9497ac76374b",
-                "sha256:54045b198aebf41bf6bf4088012777c1d11703bf74461d70cd350c0af2182e45",
-                "sha256:58d66a6b3b55178a1f8a5fe98df26ace76260a70de694d99577ddeab7eaa9a9d",
-                "sha256:59f3d687faea7a4f7f93bd9665e5b102f32f3fa28514f15b126f099b7997203d",
-                "sha256:62139af94728d22350a571b7c82795b9d59be77fc162414ada6c8b6a10ef5d02",
-                "sha256:7118f0a9f2f617f921ec7d278d981244ba83c85eea197be7c5a4f84af80a9c3c",
-                "sha256:7c6646314291d8f5ea900a7ea9c4261f834b5b62159ba2abe3836f4fa6705526",
-                "sha256:967c92435f0b3ba37a4257c48b8715b76741410467e2bdb1097e8391fccfae15",
-                "sha256:9a3001248b9231ed73894c773142658bab914645261275f675d86c290c37f66d",
-                "sha256:aba1d5daf1144b956bc87ffb87966791f5e9f3e1f6fab3d7f581db1f5b598f7a",
-                "sha256:addaa551b298052c16885fc70408d3848d4e2e7352de4e7a1e13e691abc734c1",
-                "sha256:b594f76771bc7fc8a044c5ba303427ee67c17a09b36e1fa32bde82f5c419d17a",
-                "sha256:c35a01777f81e7333bcf276b605f39c872e28295441c265cd0c860f4b40148c1",
-                "sha256:cebd4f4e64cfe87f2039e4725781f6326a61f095bc77b3716502bed812b385a9",
-                "sha256:d526fa58ae4aead839161535d59ea9565863bb0b0bdb3cc63214613fb16aced4",
-                "sha256:d7ac33585e1f09e7345aa902c281bd777fdb792432d27fca857f39b70e5dd31c",
-                "sha256:e6ddbdc5113628f15de7e4911c02aed74a4ccff531842c583e5032f6e5a179bd",
-                "sha256:eb25c381d168daf351147713f49c626030dcff7a393d5caa62515d415a6071d8"
-            ],
-            "index": "pypi",
-            "version": "==1.19.2"
-=======
                 "sha256:3db37ae834c5f3b6378381229d0e5dfcbfb558d08c8ce646b1ad355147f5e91d",
                 "sha256:508cf9dad7cdb3188f1aa27017dc78179029dfe83814fc505329f689bc2ab50f"
             ],
@@ -789,7 +606,6 @@
             ],
             "index": "pypi",
             "version": "==1.19.4"
->>>>>>> 365fadad
         },
         "packaging": {
             "hashes": [
@@ -801,27 +617,6 @@
         },
         "pandas": {
             "hashes": [
-<<<<<<< HEAD
-                "sha256:026d764d0b86ee53183aa4c0b90774b6146123eeada4e24946d7d24290777be1",
-                "sha256:02ec9f5f0b7df7227931a884569ef0b6d32d76789c84bcac1a719dafd1f912e8",
-                "sha256:08783a33989a6747317766b75be30a594a9764b9f145bb4bcc06e337930d9807",
-                "sha256:0936991228241db937e87f82ec552a33888dd04a2e0d5a2fa3c689f92fab09e0",
-                "sha256:188cdfbf8399bc144fa95040536b5ce3429d2eda6c9c8b238c987af7df9f128c",
-                "sha256:1edf6c254d2d138188e9987159978ee70e23362fe9197f3f100844a197f7e1e4",
-                "sha256:474fa53e3b2f3a543cbca81f7457bd1f44e7eb1be7171067636307e21b624e9c",
-                "sha256:59df9f0276aa4854d8bff28c5e5aeb74d9c6bb4d9f55d272b7124a7df40e47d0",
-                "sha256:9e135ce9929cd0f0ba24f0545936af17ba935f844d4c3a2b979354a73c9440e0",
-                "sha256:ab6ea0f3116f408a8a59cd50158bfd19d2a024f4e221f14ab1bcd2da4f0c6fdf",
-                "sha256:b64ffd87a2cfd31b40acd4b92cb72ea9a52a48165aec4c140e78fd69c45d1444",
-                "sha256:b821f239514a9ce46dd1cd6c9298a03ed58d0235d414ea264aacc1b14916bbe4",
-                "sha256:c9235b37489168ed6b173551c816b50aa89f03c24a8549a8b4d47d8dc79bfb1e",
-                "sha256:eb0ac2fd04428f18b547716f70c699a7cc9c65a6947ed8c7e688d96eb91e3db8",
-                "sha256:eeb64c5b3d4f2ea072ca8afdeb2b946cd681a863382ca79734f1b520b8d2fa26",
-                "sha256:f7008ec22b92d771b145150978d930a28fab8da3a10131b01bbf39574acdad0b"
-            ],
-            "index": "pypi",
-            "version": "==1.1.2"
-=======
                 "sha256:09e0503758ad61afe81c9069505f8cb8c1e36ea8cc1e6826a95823ef5b327daf",
                 "sha256:0a11a6290ef3667575cbd4785a1b62d658c25a2fd70a5adedba32e156a8f1773",
                 "sha256:0d9a38a59242a2f6298fff45d09768b78b6eb0c52af5919ea9e45965d7ba56d9",
@@ -849,7 +644,6 @@
             ],
             "index": "pypi",
             "version": "==1.1.4"
->>>>>>> 365fadad
         },
         "pandocfilters": {
             "hashes": [
@@ -861,21 +655,8 @@
             "hashes": [
                 "sha256:97218d9159b2520ff45eb78028ba8b50d2bc61dcc062a9682666f2dc4bd331ea",
                 "sha256:caba44724b994a8a5e086460bb212abc5a8bc46951bf4a9a1210745953622eb9"
-<<<<<<< HEAD
-            ],
-            "markers": "python_version >= '2.7' and python_version not in '3.0, 3.1, 3.2, 3.3'",
+            ],
             "version": "==0.7.1"
-        },
-        "patsy": {
-            "hashes": [
-                "sha256:5465be1c0e670c3a965355ec09e9a502bf2c4cbe4875e8528b0221190a8a5d40",
-                "sha256:f115cec4201e1465cd58b9866b0b0e7b941caafec129869057405bfe5b5e3991"
-            ],
-            "version": "==0.5.1"
-=======
-            ],
-            "version": "==0.7.1"
->>>>>>> 365fadad
         },
         "pickleshare": {
             "hashes": [
@@ -886,39 +667,6 @@
         },
         "pillow": {
             "hashes": [
-<<<<<<< HEAD
-                "sha256:0295442429645fa16d05bd567ef5cff178482439c9aad0411d3f0ce9b88b3a6f",
-                "sha256:06aba4169e78c439d528fdeb34762c3b61a70813527a2c57f0540541e9f433a8",
-                "sha256:09d7f9e64289cb40c2c8d7ad674b2ed6105f55dc3b09aa8e4918e20a0311e7ad",
-                "sha256:0a80dd307a5d8440b0a08bd7b81617e04d870e40a3e46a32d9c246e54705e86f",
-                "sha256:1ca594126d3c4def54babee699c055a913efb01e106c309fa6b04405d474d5ae",
-                "sha256:25930fadde8019f374400f7986e8404c8b781ce519da27792cbe46eabec00c4d",
-                "sha256:431b15cffbf949e89df2f7b48528be18b78bfa5177cb3036284a5508159492b5",
-                "sha256:52125833b070791fcb5710fabc640fc1df07d087fc0c0f02d3661f76c23c5b8b",
-                "sha256:5e51ee2b8114def244384eda1c82b10e307ad9778dac5c83fb0943775a653cd8",
-                "sha256:612cfda94e9c8346f239bf1a4b082fdd5c8143cf82d685ba2dba76e7adeeb233",
-                "sha256:6d7741e65835716ceea0fd13a7d0192961212fd59e741a46bbed7a473c634ed6",
-                "sha256:6edb5446f44d901e8683ffb25ebdfc26988ee813da3bf91e12252b57ac163727",
-                "sha256:725aa6cfc66ce2857d585f06e9519a1cc0ef6d13f186ff3447ab6dff0a09bc7f",
-                "sha256:8dad18b69f710bf3a001d2bf3afab7c432785d94fcf819c16b5207b1cfd17d38",
-                "sha256:94cf49723928eb6070a892cb39d6c156f7b5a2db4e8971cb958f7b6b104fb4c4",
-                "sha256:97f9e7953a77d5a70f49b9a48da7776dc51e9b738151b22dacf101641594a626",
-                "sha256:9ad7f865eebde135d526bb3163d0b23ffff365cf87e767c649550964ad72785d",
-                "sha256:9c87ef410a58dd54b92424ffd7e28fd2ec65d2f7fc02b76f5e9b2067e355ebf6",
-                "sha256:a060cf8aa332052df2158e5a119303965be92c3da6f2d93b6878f0ebca80b2f6",
-                "sha256:c79f9c5fb846285f943aafeafda3358992d64f0ef58566e23484132ecd8d7d63",
-                "sha256:c92302a33138409e8f1ad16731568c55c9053eee71bb05b6b744067e1b62380f",
-                "sha256:d08b23fdb388c0715990cbc06866db554e1822c4bdcf6d4166cf30ac82df8c41",
-                "sha256:d350f0f2c2421e65fbc62690f26b59b0bcda1b614beb318c81e38647e0f673a1",
-                "sha256:e901964262a56d9ea3c2693df68bc9860b8bdda2b04768821e4c44ae797de117",
-                "sha256:ec29604081f10f16a7aea809ad42e27764188fc258b02259a03a8ff7ded3808d",
-                "sha256:edf31f1150778abd4322444c393ab9c7bd2af271dd4dafb4208fb613b1f3cdc9",
-                "sha256:f7e30c27477dffc3e85c2463b3e649f751789e0f6c8456099eea7ddd53be4a8a",
-                "sha256:ffe538682dc19cc542ae7c3e504fdf54ca7f86fb8a135e59dd6bc8627eae6cce"
-            ],
-            "markers": "python_version >= '3.5'",
-            "version": "==7.2.0"
-=======
                 "sha256:006de60d7580d81f4a1a7e9f0173dc90a932e3905cc4d47ea909bc946302311a",
                 "sha256:0a2e8d03787ec7ad71dc18aec9367c946ef8ef50e1e78c71f743bc3a770f9fae",
                 "sha256:0eeeae397e5a79dc088d8297a4c2c6f901f8fb30db47795113a4a605d0f1e5ce",
@@ -956,7 +704,6 @@
                 "sha256:c50babbb4f8ad12e2a4f004df5d80c1dbf10c38e9325b5ffb1146b383687ef52"
             ],
             "version": "==4.12.0"
->>>>>>> 365fadad
         },
         "prometheus-client": {
             "hashes": [
@@ -967,47 +714,24 @@
         },
         "prompt-toolkit": {
             "hashes": [
-<<<<<<< HEAD
-                "sha256:822f4605f28f7d2ba6b0b09a31e25e140871e96364d1d377667b547bb3bf4489",
-                "sha256:83074ee28ad4ba6af190593d4d4c607ff525272a504eb159199b6dd9f950c950"
-            ],
-            "markers": "python_full_version >= '3.6.1'",
-            "version": "==3.0.7"
+                "sha256:25c95d2ac813909f813c93fde734b6e44406d1477a9faef7c915ff37d39c0a8c",
+                "sha256:7debb9a521e0b1ee7d2fe96ee4bd60ef03c6492784de0547337ca4433e46aa63"
+            ],
+            "version": "==3.0.8"
         },
         "pycparser": {
             "hashes": [
                 "sha256:2d475327684562c3a96cc71adf7dc8c4f0565175cf86b6d7a404ff4c771f15f0",
                 "sha256:7582ad22678f0fcd81102833f60ef8d0e57288b6b5fb00323d101be910e35705"
             ],
-            "markers": "python_version >= '2.7' and python_version not in '3.0, 3.1, 3.2, 3.3'",
-=======
-                "sha256:25c95d2ac813909f813c93fde734b6e44406d1477a9faef7c915ff37d39c0a8c",
-                "sha256:7debb9a521e0b1ee7d2fe96ee4bd60ef03c6492784de0547337ca4433e46aa63"
-            ],
-            "version": "==3.0.8"
-        },
-        "pycparser": {
-            "hashes": [
-                "sha256:2d475327684562c3a96cc71adf7dc8c4f0565175cf86b6d7a404ff4c771f15f0",
-                "sha256:7582ad22678f0fcd81102833f60ef8d0e57288b6b5fb00323d101be910e35705"
-            ],
->>>>>>> 365fadad
             "version": "==2.20"
         },
         "pygments": {
             "hashes": [
-<<<<<<< HEAD
-                "sha256:307543fe65c0947b126e83dd5a61bd8acbd84abec11f43caebaf5534cbc17998",
-                "sha256:926c3f319eda178d1bd90851e4317e6d8cdb5e292a3386aac9bd75eca29cf9c7"
-            ],
-            "markers": "python_version >= '3.5'",
-            "version": "==2.7.1"
-=======
                 "sha256:381985fcc551eb9d37c52088a32914e00517e57f4a21609f48141ba08e193fa0",
                 "sha256:88a0bbcd659fcb9573703957c6b9cff9fab7295e6e76db54c9d00ae42df32773"
             ],
             "version": "==2.7.2"
->>>>>>> 365fadad
         },
         "pyparsing": {
             "hashes": [
@@ -1021,10 +745,6 @@
             "hashes": [
                 "sha256:2e636185d9eb976a18a8a8e96efce62f2905fea90041958d8cc2a189756ebf3e"
             ],
-<<<<<<< HEAD
-            "markers": "python_version >= '3.5'",
-=======
->>>>>>> 365fadad
             "version": "==0.17.3"
         },
         "pyserial": {
@@ -1052,19 +772,11 @@
         },
         "pyvisa": {
             "hashes": [
-<<<<<<< HEAD
-                "sha256:38247a5a3d49ea7add8a429d51d5229ab6559343af8ff77fc45fce26891391d3",
-                "sha256:ae554d94bc4c18dcb680d2e382b00a83b08f9ad842b33fe2fcf6df8924c999e7"
-            ],
-            "index": "pypi",
-            "version": "==1.11.1"
-=======
                 "sha256:0a03d86cb0ec7b660cdade20d0c868f90feaecfda20dd5569be2cbb8e34cb394",
                 "sha256:fb4b601d49fce1a00926fcdde5548bd54f0511f549188a3e0c1e4628c3d86703"
             ],
             "index": "pypi",
             "version": "==1.11.3"
->>>>>>> 365fadad
         },
         "pywin32": {
             "hashes": [
@@ -1100,39 +812,6 @@
         },
         "pyzmq": {
             "hashes": [
-<<<<<<< HEAD
-                "sha256:00dca814469436455399660247d74045172955459c0bd49b54a540ce4d652185",
-                "sha256:046b92e860914e39612e84fa760fc3f16054d268c11e0e25dcb011fb1bc6a075",
-                "sha256:09d24a80ccb8cbda1af6ed8eb26b005b6743e58e9290566d2a6841f4e31fa8e0",
-                "sha256:0a422fc290d03958899743db091f8154958410fc76ce7ee0ceb66150f72c2c97",
-                "sha256:276ad604bffd70992a386a84bea34883e696a6b22e7378053e5d3227321d9702",
-                "sha256:296540a065c8c21b26d63e3cea2d1d57902373b16e4256afe46422691903a438",
-                "sha256:29d51279060d0a70f551663bc592418bcad7f4be4eea7b324f6dd81de05cb4c1",
-                "sha256:36ab114021c0cab1a423fe6689355e8f813979f2c750968833b318c1fa10a0fd",
-                "sha256:3fa6debf4bf9412e59353defad1f8035a1e68b66095a94ead8f7a61ae90b2675",
-                "sha256:5120c64646e75f6db20cc16b9a94203926ead5d633de9feba4f137004241221d",
-                "sha256:59f1e54627483dcf61c663941d94c4af9bf4163aec334171686cdaee67974fe5",
-                "sha256:5d9fc809aa8d636e757e4ced2302569d6e60e9b9c26114a83f0d9d6519c40493",
-                "sha256:654d3e06a4edc566b416c10293064732516cf8871a4522e0a2ba00cc2a2e600c",
-                "sha256:720d2b6083498a9281eaee3f2927486e9fe02cd16d13a844f2e95217f243efea",
-                "sha256:73483a2caaa0264ac717af33d6fb3f143d8379e60a422730ee8d010526ce1913",
-                "sha256:8a6ada5a3f719bf46a04ba38595073df8d6b067316c011180102ba2a1925f5b5",
-                "sha256:8b66b94fe6243d2d1d89bca336b2424399aac57932858b9a30309803ffc28112",
-                "sha256:99cc0e339a731c6a34109e5c4072aaa06d8e32c0b93dc2c2d90345dd45fa196c",
-                "sha256:a7e7f930039ee0c4c26e4dfee015f20bd6919cd8b97c9cd7afbde2923a5167b6",
-                "sha256:ab0d01148d13854de716786ca73701012e07dff4dfbbd68c4e06d8888743526e",
-                "sha256:c1a31cd42905b405530e92bdb70a8a56f048c8a371728b8acf9d746ecd4482c0",
-                "sha256:c20dd60b9428f532bc59f2ef6d3b1029a28fc790d408af82f871a7db03e722ff",
-                "sha256:c36ffe1e5aa35a1af6a96640d723d0d211c5f48841735c2aa8d034204e87eb87",
-                "sha256:c40fbb2b9933369e994b837ee72193d6a4c35dfb9a7c573257ef7ff28961272c",
-                "sha256:d46fb17f5693244de83e434648b3dbb4f4b0fec88415d6cbab1c1452b6f2ae17",
-                "sha256:e36f12f503511d72d9bdfae11cadbadca22ff632ff67c1b5459f69756a029c19",
-                "sha256:f1a25a61495b6f7bb986accc5b597a3541d9bd3ef0016f50be16dbb32025b302",
-                "sha256:fa411b1d8f371d3a49d31b0789eb6da2537dadbb2aef74a43aa99a78195c3f76"
-            ],
-            "markers": "python_version >= '2.7' and python_version not in '3.0, 3.1, 3.2, 3.3'",
-            "version": "==19.0.2"
-=======
                 "sha256:03638e46d486dd1c118e03c8bf9c634bdcae679600eac6573ae1e54906de7c2f",
                 "sha256:0af84f34f27b5c6a0e906c648bdf46d4caebf9c8e6e16db0728f30a58141cad6",
                 "sha256:0e554fd390021edbe0330b67226325a820b0319c5b45e1b0a59bf22ccc36e793",
@@ -1162,39 +841,12 @@
                 "sha256:f110a4d3f8f01209eec304ed542f6c8054cce9b0f16dfe3d571e57c290e4e133"
             ],
             "version": "==20.0.0"
->>>>>>> 365fadad
         },
         "requests": {
             "hashes": [
                 "sha256:7f1a0b932f4a60a1a65caa4263921bb7d9ee911957e0ae4a23a6dd08185ad5f8",
                 "sha256:e786fa28d8c9154e6a4de5d46a1d921b8749f8b74e28bde23768e5e16eece998"
             ],
-<<<<<<< HEAD
-            "markers": "python_version >= '2.7' and python_version not in '3.0, 3.1, 3.2, 3.3, 3.4'",
-            "version": "==2.24.0"
-        },
-        "scipy": {
-            "hashes": [
-                "sha256:066c513d90eb3fd7567a9e150828d39111ebd88d3e924cdfc9f8ce19ab6f90c9",
-                "sha256:07e52b316b40a4f001667d1ad4eb5f2318738de34597bd91537851365b6c61f1",
-                "sha256:0a0e9a4e58a4734c2eba917f834b25b7e3b6dc333901ce7784fd31aefbd37b2f",
-                "sha256:1c7564a4810c1cd77fcdee7fa726d7d39d4e2695ad252d7c86c3ea9d85b7fb8f",
-                "sha256:315aa2165aca31375f4e26c230188db192ed901761390be908c9b21d8b07df62",
-                "sha256:6e86c873fe1335d88b7a4bfa09d021f27a9e753758fd75f3f92d714aa4093768",
-                "sha256:8e28e74b97fc8d6aa0454989db3b5d36fc27e69cef39a7ee5eaf8174ca1123cb",
-                "sha256:92eb04041d371fea828858e4fff182453c25ae3eaa8782d9b6c32b25857d23bc",
-                "sha256:a0afbb967fd2c98efad5f4c24439a640d39463282040a88e8e928db647d8ac3d",
-                "sha256:a785409c0fa51764766840185a34f96a0a93527a0ff0230484d33a8ed085c8f8",
-                "sha256:cca9fce15109a36a0a9f9cfc64f870f1c140cb235ddf27fe0328e6afb44dfed0",
-                "sha256:d56b10d8ed72ec1be76bf10508446df60954f08a41c2d40778bc29a3a9ad9bce",
-                "sha256:dac09281a0eacd59974e24525a3bc90fa39b4e95177e638a31b14db60d3fa806",
-                "sha256:ec5fe57e46828d034775b00cd625c4a7b5c7d2e354c3b258d820c6c72212a6ec",
-                "sha256:eecf40fa87eeda53e8e11d265ff2254729d04000cd40bae648e76ff268885d66",
-                "sha256:fc98f3eac993b9bfdd392e675dfe19850cc8c7246a8fd2b42443e506344be7d9"
-            ],
-            "index": "pypi",
-            "version": "==1.5.2"
-=======
             "version": "==2.25.0"
         },
         "retrying": {
@@ -1233,7 +885,6 @@
             ],
             "index": "pypi",
             "version": "==1.5.4"
->>>>>>> 365fadad
         },
         "send2trash": {
             "hashes": [
@@ -1277,10 +928,6 @@
                 "sha256:3da72a155b807b01c9e8a5babd214e052a0a45a975751da3521a1c3381ce6d76",
                 "sha256:c55f025beb06c2e2669f7ba5a04f47bb3304c30c05842d4981d8f0fc9ab3b4e3"
             ],
-<<<<<<< HEAD
-            "markers": "python_version >= '3.6'",
-=======
->>>>>>> 365fadad
             "version": "==0.9.1"
         },
         "testpath": {
@@ -1295,51 +942,10 @@
                 "sha256:1bc473acbf1a1db4e72a1ce587be347450e8f08324908b8a266b486f408f04d5",
                 "sha256:c7a47921f07822fe534fb1c01c9931ab335a4390c782bd28c6bcc7c2f71f3fbf"
             ],
-<<<<<<< HEAD
-            "markers": "python_version >= '3.5'",
-=======
->>>>>>> 365fadad
             "version": "==0.11.1"
         },
         "tornado": {
             "hashes": [
-<<<<<<< HEAD
-                "sha256:0fe2d45ba43b00a41cd73f8be321a44936dc1aba233dee979f17a042b83eb6dc",
-                "sha256:22aed82c2ea340c3771e3babc5ef220272f6fd06b5108a53b4976d0d722bcd52",
-                "sha256:2c027eb2a393d964b22b5c154d1a23a5f8727db6fda837118a776b29e2b8ebc6",
-                "sha256:5217e601700f24e966ddab689f90b7ea4bd91ff3357c3600fa1045e26d68e55d",
-                "sha256:5618f72e947533832cbc3dec54e1dffc1747a5cb17d1fd91577ed14fa0dc081b",
-                "sha256:5f6a07e62e799be5d2330e68d808c8ac41d4a259b9cea61da4101b83cb5dc673",
-                "sha256:c58d56003daf1b616336781b26d184023ea4af13ae143d9dda65e31e534940b9",
-                "sha256:c952975c8ba74f546ae6de2e226ab3cc3cc11ae47baf607459a6728585bb542a",
-                "sha256:c98232a3ac391f5faea6821b53db8db461157baa788f5d6222a193e9456e1740"
-            ],
-            "markers": "python_version >= '3.5'",
-            "version": "==6.0.4"
-        },
-        "tqdm": {
-            "hashes": [
-                "sha256:2dd75fdb764f673b8187643496fcfbeac38348015b665878e582b152f3391cdb",
-                "sha256:93b7a6a9129fce904f6df4cf3ae7ff431d779be681a95c3344c26f3e6c09abfa"
-            ],
-            "index": "pypi",
-            "version": "==4.50.0"
-        },
-        "traitlets": {
-            "hashes": [
-                "sha256:86c9351f94f95de9db8a04ad8e892da299a088a64fd283f9f6f18770ae5eae1b",
-                "sha256:9664ec0c526e48e7b47b7d14cd6b252efa03e0129011de0a9c1d70315d4309c3"
-            ],
-            "markers": "python_version >= '3.7'",
-            "version": "==5.0.4"
-        },
-        "typing-extensions": {
-            "hashes": [
-                "sha256:7cb407020f00f7bfc3cb3e7881628838e69d8f3fcab2f64742a5e76b2f841918",
-                "sha256:99d4073b617d30288f569d3f13d2bd7548c3a7e4c8de87db09a9d29bb3a4a60c",
-                "sha256:dafc7639cde7f1b6e1acc0f457842a83e722ccca8eef5270af2d74792619a89f"
-            ],
-=======
                 "sha256:0a00ff4561e2929a2c37ce706cb8233b7907e0cdc22eab98888aca5dd3775feb",
                 "sha256:0d321a39c36e5f2c4ff12b4ed58d41390460f798422c4504e09eb5678e09998c",
                 "sha256:1e8225a1070cd8eec59a996c43229fe8f95689cb16e552d130b9793cb570a288",
@@ -1405,23 +1011,14 @@
                 "sha256:99d4073b617d30288f569d3f13d2bd7548c3a7e4c8de87db09a9d29bb3a4a60c",
                 "sha256:dafc7639cde7f1b6e1acc0f457842a83e722ccca8eef5270af2d74792619a89f"
             ],
->>>>>>> 365fadad
             "version": "==3.7.4.3"
         },
         "urllib3": {
             "hashes": [
-<<<<<<< HEAD
-                "sha256:91056c15fa70756691db97756772bb1eb9678fa585d9184f24534b100dc60f4a",
-                "sha256:e7983572181f5e1522d9c98453462384ee92a0be7fac5f1413a1e35c56cc0461"
-            ],
-            "markers": "python_version >= '2.7' and python_version not in '3.0, 3.1, 3.2, 3.3, 3.4' and python_version < '4'",
-            "version": "==1.25.10"
-=======
                 "sha256:19188f96923873c92ccb987120ec4acaa12f0461fa9ce5d3d0772bc965a39e08",
                 "sha256:d8ff90d979214d7b4f8ce956e80f4028fc6860e4431f731ea4a8c08f23f99473"
             ],
             "version": "==1.26.2"
->>>>>>> 365fadad
         },
         "wcwidth": {
             "hashes": [
@@ -1451,8 +1048,6 @@
             ],
             "index": "pypi",
             "version": "==1.2.0"
-<<<<<<< HEAD
-=======
         },
         "zipp": {
             "hashes": [
@@ -1460,7 +1055,6 @@
                 "sha256:ed5eee1974372595f9e416cc7bbeeb12335201d8081ca8a0743c954d4446e5cb"
             ],
             "version": "==3.4.0"
->>>>>>> 365fadad
         }
     },
     "develop": {
@@ -1482,18 +1076,10 @@
         },
         "isort": {
             "hashes": [
-<<<<<<< HEAD
-                "sha256:36f0c6659b9000597e92618d05b72d4181104cf59472b1c6a039e3783f930c95",
-                "sha256:ba040c24d20aa302f78f4747df549573ae1eaf8e1084269199154da9c483f07f"
-            ],
-            "markers": "python_version >= '3.6' and python_version < '4.0'",
-            "version": "==5.5.4"
-=======
                 "sha256:dcab1d98b469a12a1a624ead220584391648790275560e1a43e54c5dceae65e7",
                 "sha256:dcaeec1b5f0eca77faea2a35ab790b4f3680ff75590bfcb7145986905aab2f58"
             ],
             "version": "==5.6.4"
->>>>>>> 365fadad
         },
         "lazy-object-proxy": {
             "hashes": [
@@ -1552,8 +1138,6 @@
             ],
             "version": "==0.10.2"
         },
-<<<<<<< HEAD
-=======
         "typed-ast": {
             "hashes": [
                 "sha256:0666aa36131496aed8f7be0410ff974562ab7eeac11ef351def9ea6fa28f6355",
@@ -1590,7 +1174,6 @@
             "markers": "implementation_name == 'cpython' and python_version < '3.8'",
             "version": "==1.4.1"
         },
->>>>>>> 365fadad
         "wrapt": {
             "hashes": [
                 "sha256:b62ffa81fb85f4332a4f609cab4ac40709470da05643a082ec1eb88e6d9b97d7"
