#!/usr/bin/env python3
# -*- coding: utf-8 -*-
import math
import time

import numpy as np

import matplotlib.colors as colors
import matplotlib.pyplot as plt
from laboratory import config, processing
from matplotlib.offsetbox import AnchoredText
import matplotlib.dates as mdates

plt.style.use('seaborn-darkgrid')

plt.ion()
FREQ = np.around(np.geomspace(20, 2000000, 50))
<<<<<<< HEAD

K_OHM = r'k\Omega'
=======
GEO_FACTOR = 0.037571538461538455
K_OHM = 'k\Omega'
>>>>>>> b79aeb02

def index_temp(T, Tx):
    # returns the index of T nearest to the specified temp Tx. For use in colecole plots
    index = np.abs(T - Tx).argmin()
    return [index, T.to_numpy().flat[index]]

def index_freq(F):
    index = np.abs(FREQ - F).argmin()
    return [index, FREQ.flat[index]]

def index_data(data, step, time):
    if step is not None:
        data = data.loc[data.step == step]
    if time:
        data = data[time[0]:time[1]]

    return data

def voltage(data, step=None, time=[], kwargs={}):
    """Plots voltage versus time"""
    data = index_data(data,step,time)
    hours = data.index.seconds / 60 / 60 + data.index.days * 24

    fig, ax = plt.subplots()

    ax.plot(hours, data['voltage'], 'rx')
    ax.set_ylabel('Voltage [mV]')
    ax.tick_params(direction='in')
    ax.set_xlabel('Time Elapsed [hours]')
    plt.show()

def resistance(data, freq, step=None, time=[]):
    """Plots conductivity versus time"""
    data = index_data(data,step,time)

    fig, ax = plt.subplots()

    Re,_,freq = impedance_at(data,freq)

    ax.plot(data.index,Re, 'x',label='@{}Hz'.format(freq))

    # ax.set_ylabel('Conductivity [S]')
    ax.set_ylabel('Resistance [Ohm]')
    ax.tick_params(direction='in')
    ax.legend()
    ax = format_time_axis(ax)
    fig.autofmt_xdate()
    plt.show()

def temperature(data, step=None, time=[], kwargs={}):
    """Plots furnace indicated and target temperature, thermocouple temperature and thermistor data versus time elapsed. A dictionary of key word arguments may be passed through to customize this plot"""
    data = index_data(data,step,time)

    fig, ax = plt.subplots()
    ax.plot(data['thermo_1'], '.', label='Te1')
    ax.plot(data['thermo_2'], '.', label='Te2')
    ax.step(data['target'], 'y', linestyle='--', label='Target temperature')
    ax.plot(data['indicated'], label='Furnace indicated')
    ax = format_time_axis(ax)
    ax.set_ylabel(r'$Temperature [\circ C]$')
    ax.tick_params(direction='in')
    fig.tight_layout()
    fig.autofmt_xdate()

    ax.legend()
    plt.show()

def cole(data, temp_list, step=None, time=[], start=0, end=None, fit=False, **kwargs):
    """Creates a Cole-Cole plot (imaginary versus real impedance) at a given temperature. Finds the available data to the temperature specified by 'temp'. A linear least squares circle fit can be added by setting fit=True.

    :param temp: temperature in degrees C
    :type temp: float/int
    """
    fig, ax = plt.subplots()

    data = index_data(data, step, time)
    # index = np.round(np.linspace(0, len(data) - 1, n)).astype(int)
    # index = index_temp(data.temp,temp)
    # data = data.iloc[[index[0]]]

    for temp in temp_list:
        [index, Tval] = index_temp(data.temp,temp)

        Re, Im = processing.get_Re_Im(data.iloc[index].z[start:end], data.iloc[index].theta[start:end])
        p = ax.scatter(Re/1000, Im/1000, c=FREQ[start:end], norm=colors.LogNorm())
        l = ax.plot(Re/1000, Im/1000, label=r'$@{}^\circ C$'.format(round(Tval)))
        if fit:
            processing.circle_fit(Re, Im, ax)

        # ax.add_artist(AnchoredText(r'$@{}^\circ C$'.format(Tval), loc=2))

    # for _, row in data.iterrows():
    #     Tval = round(row.temp)
    #     Re, Im = processing.get_Re_Im(row.z[start:end], row.theta[start:end])
    #     p = ax.scatter(Re/1000, Im/1000, c=FREQ[start:end], norm=colors.LogNorm())
    #     l = ax.plot(Re/1000, Im/1000, 'b')
    #     if fit:
    #         processing.circle_fit(Re, Im, ax)

    # ax.axis('equal')
    ax.axis('square')
    ax.set_xlim(left=0, right=1200)
    ax.set_ylim(bottom=0, top=1200)
    ax.set_ylabel(r'$-Im(Z) [{}]$'.format(K_OHM))
    ax.set_xlabel(r'$Re(Z) [{}]$'.format(K_OHM))
    ax.ticklabel_format(style='sci', scilimits=(-3, 4), axis='both')
    ax.set_title('Cole-Cole')
    ax.legend()


    # cb = fig.colorbar(p, ax=ax, orientation="horizontal")
    cb = fig.colorbar(p, ax=ax)
    cb.set_label('Frequency')
    # cb.ax.invert_xaxis()

    plt.show()

def gas(data, step=None, time=[]):
    "Plots mass_flow data for all gases versus time elapsed"

    data = index_data(data,step,time)
    # hours = data.index.seconds / 60 / 60 + data.index.days * 24


    fig, (ax1, ax2) = plt.subplots(nrows=2, sharex=True)

    ax1.plot(data['co2'], 'b.', label='CO2')
    ax1.plot(data['h2'], 'm.', label='H2')
    ax1.plot(data['co'], 'g.', label='CO')

    ax1.set_ylabel('Mass Flow [SCCM]')
    ax1.set_ylim(bottom=0)
    # ax1.set_xlim(left=0)
    ax1.set_title('Gas levels')
    ax1 = format_time_axis(ax1)
    ax1.legend()

    c = 'tab:red'
    ax2.plot(data['fugacity'], '--', color=c, label='Log[Fugacity]')
    ax2.set_ylabel('log fo2p [Pascals]',color=c)
    ax2.tick_params(axis='y', labelcolor=c)
    ax2 = format_time_axis(ax2)

    c = 'tab:blue'
    ax3 = ax2.twinx()  # instantiate a second axes that shares the same x-axis
    ax3.plot(data['ratio'], '--',color=c, label='Gas ratio')
    ax3.tick_params(axis='y', labelcolor=c)
    ax3.set_ylabel('Gas Ratio',color=c)
    ax3 = format_time_axis(ax3)

    fig.autofmt_xdate()
    fig.tight_layout()
    plt.show()

def fugacity_time(data, freq, step=None, time=[]):
    "Plots mass_flow data for all gases versus time elapsed"

    data = index_data(data,step,time)

    fig, ax = plt.subplots()

    Re,_,freq = impedance_at(data,freq)
    p = ax.scatter(data.index,data['fugacity'], c=1/Re*GEO_FACTOR, norm=colors.LogNorm())
    # p = ax.scatter(Re/1000, Im/1000, c=FREQ[start:end], norm=colors.LogNorm())

    ax.set_ylabel('log10 fo2p [Pa]')
    ax = format_time_axis(ax)
    cb = fig.colorbar(p, ax=ax)
    cb.set_label('Conductivity')

    fig.autofmt_xdate()
    fig.tight_layout()
    plt.show()

def imp_diameter(data, step=None, time=[]):
    """Plots the impedance diameter against time_elapsed"""

    data = index_data(data,step,time)

    # data['diameter'] = [processing.fit_impedance(z[5:], theta[5:])
                        # for z, theta in zip(data.z, data.theta)]

    fig, ax = plt.subplots()
    ax.plot(data['resistance'], 'r')
    ax = format_time_axis(ax)
    ax.set_ylabel(r'$Diameter [\Omega$]')
    fig.autofmt_xdate()

    plt.show()

def arrhenius(data, freq):
    """Plots inverse temperature versus conductivity"""
    fig, ax = plt.subplots(1)
    Re,_,freq = impedance_at(data,freq)

    ax.plot(10000/data.kelvin, np.log10(1/Re*GEO_FACTOR), 'b')
    ax.plot(10000/data.kelvin, np.log10(1/Re*GEO_FACTOR), 'rx')

    ax.set_ylabel('Conductivity [S/m]')
    ax.set_xlabel('10000/Temperature [K]')

    secax = ax.secondary_xaxis('top', functions=(inverseK2celsius, celsius2inverseK))
    secax.set_xlabel(r'$Temperature [^\circ C]$')
    ax.tick_params(direction='in')
    ax.add_artist(AnchoredText('@{} Hz'.format(freq), loc=1))
    plt.show()

def bode(z, theta, freq=FREQ):
    fig, ax1 = plt.subplots(1)

    color = 'tab:red'
    ax1.set_xlabel('Frequency [Hz]')
    ax1.set_ylabel(r'$Re(Z) [{}]$'.format(K_OHM), color=color)
    ax1.semilogx(freq, z, 'o',color=color,)
    ax1.tick_params(axis='y', labelcolor=color)

    ax2 = ax1.twinx()  # instantiate a second axes that shares the same x-axis

    color = 'tab:blue'
    ax2.set_ylabel('Phase Angle [degrees]', color=color)  # we already handled the x-label with ax1
    ax2.semilogx(freq, np.degrees(theta), 'o', color=color)
    ax2.tick_params(axis='y', labelcolor=color)
    fig.tight_layout()
    plt.show()

def cond_fugacity(data,freq):
    """Plots inverse temperature versus conductivity"""
    fig = plt.figure()
    ax = fig.add_subplot(111)

    Re,_,freq = impedance_at(data,freq)

    ax.semilogy(data.fugacity, 1/Re*GEO_FACTOR, 'b-', label='fugacity')

    ax.add_artist(AnchoredText('@{} Hz'.format(freq), loc=1))
    ax.set_ylabel('Conductivity [S/m]')
    ax.set_xlabel('Fugacity [Pa]')
    ax.tick_params(direction='in')
    ax.invert_xaxis()
    plt.show()

def impedance_at(data,freq):
    ind = index_freq(freq)

    z,theta = [], []

    for z1, theta1 in zip(data.z, data.theta):
        z.append(z1[ind[0]])
        theta.append(theta1[ind[0]])
    Re, Im = processing.get_Re_Im(z, theta)

    return Re, Im, ind[1]

def inverseK2celsius(x):
    return 10000/x-273

def celsius2inverseK(x):
    return 10000/(x+273)


def impedance_time(data,freq=-1):

    # freq_list = np.around(np.linspace(20, 2000000, 50))

    # index = freq_list[freq]

    fig, ax = plt.subplots(1)
    hours = data.index.seconds / 60 / 60 + data.index.days * 24

    impedance = np.array([np.array(z)[freq] for z in data.z])

    c = ['kx','bo','g^','r.']
    i=0
    for array in impedance.T:
        ax.semilogy(hours,array, c[i])
        # ax.plot(hours,array, c[i])
        i+=1

    ax.set_ylabel('Impedance [real]')
    ax.set_xlabel('Time [hours]')

def format_time_axis(ax):
    locator = mdates.AutoDateLocator(minticks=3, maxticks=7)
    formatter = mdates.ConciseDateFormatter(locator)
    ax.xaxis.set_major_formatter(formatter)
    return ax

def overlay_steps(ax,data):
    steps = data.step.unique()

    print(np.searchsorted(data.step,steps))

class LivePlot1():

    def __init__(self):
        self.fig, ax = plt.subplots(4,1, sharex=True, num='Live Plot 1')
        self.ax = {
            'fugacity': self.fugacity(ax[0]),
            'temperature': self.temperature(ax[1]),
            'gas': self.gas(ax[2]),
            'voltage': self.voltage(ax[3]),
            }

        self.draw()

    def update(self, data, area, thickness):
        # recalls the figure in case it was closed
        # self.fig = plt.figure('Live Plot 1')
        data = processing.process_data(data, area, thickness)
        hours = data.index.seconds / 60 / 60 + data.index.days * 24

        # update temperatures
        self.temp.set_data(hours, data.temp)
        self.target_temp.set_data(hours, data.target)

        # update fugacity plot
        self.desired_fug.set_data(hours, data.fugacity)
        self.actual_fug.set_data(hours, data.actual_fugacity)

        # update voltage
        self.volt.set_data(hours, data.voltage)

        # update gas
        self.co2.set_data(hours, data.co2)
        self.h2.set_data(hours, data.h2)
        self.co.set_data(hours, data.co)

        #recalculate all axes limits
        self.relim_all()
        self.draw()

    def temperature(self, ax):
        self.target_temp, = ax.step([],[], 'y', linestyle='--', label='Target temperature')
        self.temp, = ax.plot([],[],'.', label='Temperature')
        ax.set_ylabel(r'$Temperature [\circ C]$')
        ax.tick_params(direction='in',labelbottom=False)
        ax.legend()
        return ax

    def fugacity(self, ax):
        self.desired_fug, = ax.plot([],[],'--', label='Desired Fugacity')
        self.actual_fug, = ax.plot([],[],'.', label='Actual Fugacity')
        ax.set_ylabel('log fo2p [Pascals]')
        ax.tick_params(direction='in',labelbottom=False)
        ax.legend()
        return ax

    def voltage(self, ax):
        self.volt, = ax.plot([],[],'.', label='Voltage')
        ax.set_ylabel('Voltage [mV]')
        ax.tick_params(direction='in')
        ax.set_xlim(left=0)
        ax.set_xlabel('Time Elapsed [hours]')
        return ax

    def gas(self, ax):
        self.co2, = ax.plot([], [], label='CO2')
        self.h2, = ax.plot([], [], label='H2')
        self.co, = ax.plot([], [], label='CO')
        ax.tick_params(direction='in', labelbottom=False)
        ax.set_ylabel('Mass Flow [SCCM]')
        ax.set_ylim(bottom=0)
        ax.legend()
        return ax

    def draw(self):
        self.fig.canvas.draw()
        self.fig.canvas.flush_events() 

    def relim_all(self):
        for ax in self.ax.values():
            ax.relim()
            ax.autoscale_view()

class LivePlot2():

    def __init__(self, freq):
        self.freq = freq

        self.fig = plt.figure('Live Plot 2')
        self.ax = {
            'cole': self.cole(),
            'bode': self.bode(),
            'arrhenius': self.arrhenius(),
            'fugacity': self.fugacity(),
            }

        self.fig.tight_layout()
        self.draw()

    def update_right(self, z, theta):

        Re, Im = processing.get_Re_Im(z, theta)

        # update cole plot
        self.cole.set_data(Re/1000, Im/1000)

        # update bode plot
        self.bode_z.set_data(self.freq[:len(z)], z)
        self.bode_theta.set_data(self.freq[:len(z)], np.degrees(np.abs(theta)))

        #recalculate all axes limits
        for ax in [self.ax['cole'], *self.ax['bode']]:
            ax.relim()
            ax.autoscale_view()

        self.draw()

    def update_left(self, data, area, thickness):
        # recalls the figure in case it was closed
        # self.fig = plt.figure('Live Plot 1')
        data = processing.process_data(data, area, thickness)

        # update plots
        self.arrhenius.set_data(1000/data.kelvin, data.conductivity)
        self.fugacity.set_data(1000/data.kelvin, data.actual_fugacity)

        for ax in [self.ax['arrhenius'], self.ax['fugacity']]:
            ax.relim()
            ax.autoscale_view()

        self.draw()

    def draw_target_fugacity(self,target_buffer, temp_range):
        temp_list = np.linspace(*temp_range,100)
        fug = [processing.fo2_buffer(temp, target_buffer) for temp in temp_list] 
        self.ax['fugacity'].plot(1000/temp_list, fug, '--')

    def cole(self):
        ax = self.fig.add_subplot(222)
        self.cole, = ax.plot([], [],'bo')

        ax.axis('equal')
        ax.set_ylabel(r'$-Im(Z) [k\Omega]$')
        ax.set_xlabel(r'$Re(Z) [k\Omega]$')
        ax.ticklabel_format(style='sci', scilimits=(-3, 4), axis='both')
        return ax

    def bode(self):
        ax1 = self.fig.add_subplot(224)
        color = 'tab:red'

        self.bode_z, = ax1.semilogx([], [], '.',color=color)
        ax1.set_ylabel(r'$Re(Z) [k\Omega]$', color=color)
        ax1.tick_params(axis='y', labelcolor=color)
        ax1.set_xlabel('Frequency [Hz]')
        

        ax2 = ax1.twinx()  # instantiate a second axes that shares the same x-axis
        color = 'tab:blue'
        self.bode_theta, = ax2.semilogx([], [], '.',color=color)
        ax2.set_ylabel('Phase Angle [degrees]', color=color)  # we already handled the x-label with ax1
        ax2.tick_params(axis='y', labelcolor=color)
        return [ax1, ax2]

    def fugacity(self):
        ax = self.fig.add_subplot(223)

        self.fugacity, = ax.plot([],[],'.')

        ax.set_xlabel('Temperature [1000/K]')
        ax.set_ylabel('Fugacity [log Pascals]')
        ax.tick_params(direction='in',labelbottom=False)
        return ax

    def arrhenius(self):
        """Plots inverse temperature versus conductivity"""
        ax = self.fig.add_subplot(221)
        self.arrhenius,  = ax.semilogy([],[],'.')

        ax.set_ylabel('Conductivity [S/m]')
        ax.set_xlabel('Temperature [1000/K]')
        ax.tick_params(direction='in')
        ax.invert_xaxis()
        return ax

    def draw(self):
        self.fig.canvas.draw()
        self.fig.canvas.flush_events() 

if __name__ == '__main__':
    z = [1.20E+06, 1.38E+05, 5.44E+04, 9.31E+03, 1.16E+03]
    theta = [-1.40E+00, -1.13E+00, -8.10E-01, -1.41E+00, -1.54E+00]
    freq = [1.59E+02, 1.59E+03, 1.59E+04, 1.59E+05, 1.59E+06]
    # convert z and theta to real and imaginary components
    Re, Im = get_Re_Im(z, theta)
    plt.scatter(Re, Im, c=freq, norm=colors.LogNorm())
    plt.show()
    # print(_calculate_conductivity(z,theta))<|MERGE_RESOLUTION|>--- conflicted
+++ resolved
@@ -15,13 +15,7 @@
 
 plt.ion()
 FREQ = np.around(np.geomspace(20, 2000000, 50))
-<<<<<<< HEAD
-
 K_OHM = r'k\Omega'
-=======
-GEO_FACTOR = 0.037571538461538455
-K_OHM = 'k\Omega'
->>>>>>> b79aeb02
 
 def index_temp(T, Tx):
     # returns the index of T nearest to the specified temp Tx. For use in colecole plots
