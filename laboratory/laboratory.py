--- conflicted
+++ resolved
@@ -6,7 +6,6 @@
 import numpy as np
 import pandas as pd
 from pandas.api.types import is_numeric_dtype
-<<<<<<< HEAD
 
 from laboratory import calibration, config, drivers
 from laboratory.utils import loggers, notifications
@@ -14,11 +13,9 @@
 from laboratory.widgets import CountdownTimer, ProgressBar
 
 logger = loggers.lab(__name__)
-=======
+
 import glob 
 from tqdm import tqdm
->>>>>>> fc821789
-
 
 class Laboratory():
     """This is some comment for the laboratory"""
@@ -232,13 +229,8 @@
 
         while True:
             self.measurement = {}
-<<<<<<< HEAD
-            self.progress_bar = ProgressBar(
-                length=5+len(self.settings['freq']), hide=self.debug)
-=======
             self.progress_bar = tqdm(total=6+len(self.settings['freq']))
-            # self.progress_bar = ProgressBar(length=5+len(self.settings['freq']), hide=self.debug)
->>>>>>> fc821789
+
             self.furnace.reset_timer()
 
             # get a suite of measurements
@@ -251,13 +243,8 @@
             self.get_impedance()
             self.data = self.data.append(self.measurement, ignore_index=True)
 
-<<<<<<< HEAD
             CountdownTimer(hide=self.debug).start(
                 {'minutes': step.interval}, self.measurement['time'], message='Next measurement in...')
-=======
-            # print('')
-            CountdownTimer(hide=self.debug).start({'minutes':step.interval},self.measurement['time'], message='Next measurement in...')
->>>>>>> fc821789
             logger.debug('Countdown finished. Checking for instrument errors.')
 
             # check to make sure everything is connected
@@ -276,15 +263,9 @@
     def begin(self):
 
         self.mean_temp = self.daq.mean_temp
-<<<<<<< HEAD
-        logger.debug(
-            'Collecting measurements @ {} degC...'.format(str(self.mean_temp)))
-        self.progress_bar.pre_message = '@{}C'.format(str(self.mean_temp))
-=======
         message = 'Collecting data @ {} degC...'.format(str(self.mean_temp))
         logger.debug(message)
         self.progress_bar.set_description_str(message)
->>>>>>> fc821789
         self.measurement['time'] = datetime.now()
 
     def set_fugacity(self, step):
@@ -299,22 +280,11 @@
             :param gas_type: gas type to use for calculating ratio - can be either 'h2' or 'co'
             :type pressure: str
             """
-<<<<<<< HEAD
-        self.progress_bar.update(
-            'Calculating required co2:{} mix...'.format(step.fo2_gas))
-        logger.debug('Calculating required co2:{} mix...'.format(step.fo2_gas))
-        log_fugacity, ratio = self.gas.set_to_buffer(buffer=step.buffer,
-                                                     offset=step.offset,
-                                                     temp=self.mean_temp,
-                                                     gas_type=step.fo2_gas)
-=======
         self.update_progress_bar('Calculating required gas mix')  
-        # logger.debug('Calculating required co2:{} mix...'.format(step.fo2_gas))
         log_fugacity, ratio = self.gas.set_to_buffer( buffer=step.buffer,
                                 offset= step.offset,
                                 temp=self.mean_temp, 
                                 gas_type=step.fo2_gas)
->>>>>>> fc821789
 
         self.measurement.update({'fugacity': log_fugacity, 'ratio': ratio})
 
@@ -325,26 +295,11 @@
     def get_gas(self):
         """Gets data from the mass flow controllers and saves to the current measurement run.
         """
-<<<<<<< HEAD
-        message = 'Getting gas readings'
-        self.progress_bar.update(message)
-        logger.debug(message)
-        self.measurement.update(dict(
-            h2 = self.gas.h2.mass_flow()
-            co2 = self.gas.co2.mass_flow()
-            co = self.gas.co_a.mass_flow() + \
-            self.gas.co_b.mass_flow()
-        ))
-=======
         self.update_progress_bar('Getting gas readings')  
         self.measurement['h2'] = self.gas.h2.mass_flow()
         self.measurement['co2'] = self.gas.co2.mass_flow()
         self.measurement['co'] = self.gas.co_a.mass_flow() + self.gas.co_b.mass_flow()
 
-        # for gas in ['h2','co2','co_a','co_b']:
-        #     self.measurement[gas] = getattr(self.gas,gas).mass_flow()
->>>>>>> fc821789
-
     def get_furnace(self):
         """Retrieves the indicated temperature of the furnace and saves to Data structure and file
 
@@ -355,19 +310,9 @@
         :param target: target temperature of current step
         :type target: float
         """
-<<<<<<< HEAD
-        message = 'Getting temperature data...'
-        self.progress_bar.update(message)
-        logger.debug(message)
-        self.measurement.update(dict(
-            target = self.furnace.setpoint_1()
-            indicated = self.furnace.indicated()
-        ))
-=======
         self.update_progress_bar('Getting temperature data')
         self.measurement['target'] = self.furnace.setpoint_1()
         self.measurement['indicated'] = self.furnace.indicated()
->>>>>>> fc821789
 
     def get_daq(self):
         """Retrieves thermopower data from the DAQ and saves to Data structure and file
@@ -375,33 +320,17 @@
         :returns: [thermistor, te1, te2, voltage]
         :rtype: list
         """
-<<<<<<< HEAD
-        message = 'Getting thermopower data'
-        self.progress_bar.update(message)
-        logger.debug(message)
-        self.measurement.update(self.daq.get_thermopower())
-=======
         self.update_progress_bar('Getting thermopower data')
         self.measurement = {**self.measurement, **self.daq.get_thermopower()}
->>>>>>> fc821789
 
     def get_impedance(self):
         """Sets up the lcr meter and retrieves complex impedance data at all frequencies specified by Data.freq. Data is saved in Data.imp.z and Data.imp.theta as a list of length Data.freq. Values are also saved to the data file.
         """
         self.daq.toggle_switch('impedance')
-<<<<<<< HEAD
-        logger.debug('Collecting impedance data from LCR meter...')
-        self.measurement.update(z=[], theta=[])
-        for _ in range(0, len(self.settings['freq'])):
-            self.progress_bar.update('Collecting impedance data...')
-=======
-        # logger.debug('Collecting impedance data from LCR meter...')
         self.update_progress_bar('Collecting impedance data')
         self.measurement = {**self.measurement,'z':[],'theta':[]}
         for _ in range(0,len(self.settings['freq'])):
-            # self.progress_bar.update('Collecting impedance data...')
             self.progress_bar.update(1)
->>>>>>> fc821789
 
             # return a single line for each frequency value
             line = self.lcr.get_complex_impedance()
@@ -410,18 +339,13 @@
 
         self.daq.toggle_switch('thermo')
 
-<<<<<<< HEAD
-    def setup(self, controlfile):
-=======
+
     def update_progress_bar(self,message=None):
         self.progress_bar.update(1)
-        # self.progress_bar.set_description(message)
         self.progress_bar.set_postfix_str(message)
-        # self.progress_bar.write(message)
         logger.debug(message)
 
     def setup(self,controlfile):
->>>>>>> fc821789
         """Conducts necessary checks before running an experiment abs
 
         :param controlfile: name of control file for the experiment
