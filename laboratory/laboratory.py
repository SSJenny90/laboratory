--- conflicted
+++ resolved
@@ -48,7 +48,6 @@
             logger.handlers[0].setLevel('INFO')
             self._debug = False
 
-<<<<<<< HEAD
     def load_data(self, project_folder):
         """loads a previous experiment for processing and analysis
 
@@ -63,19 +62,12 @@
         return processing.process_data(data, 97.686, 2.6)
         # return processing.process_data(data)
 
-    def restart_from_backup(self):
-        """
-        TODO - reload an aborted experiment and pick up where it left off
-        """
-        # load the pickle file
-        return
-=======
+
     def header(self, step, i):
         print('Estimated finish: {}'.format(datetime.strftime(
                 datetime.now() + step.hold_length, '%H:%M %A, %b %d')))
         logger.info('Step {}:\n'.format(i+1))
         self.display_controlfile(self.controlfile.iloc[[i]])
->>>>>>> 7386ba67
 
     def reconnect(self):
         """Attempts to reconnect to any instruments that have been disconnected"""
@@ -189,18 +181,10 @@
             logger.info('Step {} complete!'.format(i))
 
 
-<<<<<<< HEAD
         self.shutdown()
 
     def thermopower_loop(self, step, i):
         """ Takes a suite of thermopower measurements"""      
-=======
-    def thermopower_loop(self, step, i):
-        """ Takes a suite of thermopower measurements"""
-        
-        self.header(step, i)
-        self.furnace.timer_duration(hours=4)
->>>>>>> 7386ba67
 
         # self.furnace.timer_duration(minutes=99)
         # self.furnace.reset_timer()
@@ -208,13 +192,10 @@
         target_position = self.stage.find_gradient_position(step.thermopower)
         offset = self.stage.home - target_position
         all_steps = np.linspace(target_position,self.stage.home + offset, 20).astype(int)
-<<<<<<< HEAD
 
         #go to the first position and wait an hour for thermal equilibration
         self.stage.go_to(all_steps[0])
         time.sleep(30*60)   
-=======
->>>>>>> 7386ba67
 
         sleep = 5
         start_time = datetime.now()
@@ -324,14 +305,9 @@
             :type pressure: str
             """
         self.update_progress_bar('Calculating required gas mix')  
-<<<<<<< HEAD
-        log_fugacity, ratio = self.gas.set_to_buffer(buffer=step.buffer,
-                                offset=step.offset,
-=======
         log_fugacity, ratio = self.gas.set_to_buffer( 
                                 buffer=step.buffer,
                                 offset= step.offset,
->>>>>>> 7386ba67
                                 temp=self.mean_temp, 
                                 gas_type=step.fo2_gas)
 
@@ -390,7 +366,6 @@
         self.measurement.update(impedance)
         self.daq.toggle_switch('thermo')
 
-<<<<<<< HEAD
     def centre_stage(self):
         """periodically corrects the stage position to within .5 degrees of equilibrium
         """
@@ -410,10 +385,6 @@
         if move_by is not None:
             self.stage.move(move_by)
             self.stage.home = self.stage.position
-=======
-    def move_stage(self,step):
-      pass
->>>>>>> 7386ba67
 
     def update_progress_bar(self,message=None):
         self.progress_bar.set_postfix_str(message)
